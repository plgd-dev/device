--- conflicted
+++ resolved
@@ -9,16 +9,9 @@
 	"fmt"
 	"time"
 
-<<<<<<< HEAD
-	"github.com/plgd-dev/device/v2/client"
 	local "github.com/plgd-dev/device/v2/client"
 	"github.com/plgd-dev/device/v2/pkg/codec/json"
 	"github.com/plgd-dev/device/v2/schema/interfaces"
-=======
-	local "github.com/plgd-dev/device/client"
-	"github.com/plgd-dev/device/schema/interfaces"
-	"github.com/plgd-dev/kit/v2/codec/json"
->>>>>>> 692496fe
 )
 
 const Timeout = time.Second * 10
@@ -101,7 +94,7 @@
 func (c *OCFClient) GetResources(deviceID string) (string, error) {
 	ctx, cancel := context.WithTimeout(context.Background(), Timeout)
 	defer cancel()
-	_, links, err := c.client.GetDevice(ctx, deviceID)
+	_, links, err := c.client.GetDeviceByMulticast(ctx, deviceID)
 	if err != nil {
 		return "", err
 	}
