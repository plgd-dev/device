--- conflicted
+++ resolved
@@ -150,10 +150,6 @@
 
 func (c *DeviceCache) updateOrStoreDevice(device *core.Device, expiration time.Time) (*core.Device, bool) {
 	deviceID := device.DeviceID()
-<<<<<<< HEAD
-
-=======
->>>>>>> 46425fea
 	// if the device was not in the cache store it
 	loadedDev, loaded := c.devicesCache.LoadOrStore(deviceID, cache.NewElement(device, expiration, func(d1 *core.Device) {
 		ctx, cancel := context.WithTimeout(context.Background(), time.Second*3)
