--- conflicted
+++ resolved
@@ -44,14 +44,8 @@
 	return doxm.JustWorks
 }
 
-<<<<<<< HEAD
 func (c *Client) Dial(ctx context.Context, addr kitNet.Addr) (*coap.ClientCloseHandler, error) {
-	switch schema.Scheme(addr.GetScheme()) {
-	case schema.UDPSecureScheme:
-=======
-func (c *Client) Dial(ctx context.Context, addr kitNet.Addr, opts ...coap.DialOptionFunc) (*coap.ClientCloseHandler, error) {
 	if schema.Scheme(addr.GetScheme()) == schema.UDPSecureScheme {
->>>>>>> d0094bb5
 		tlsConfig := dtls.Config{
 			CustomCipherSuites: func() []dtls.CipherSuite {
 				return []dtls.CipherSuite{cipher.NewTLSAecdhAes128Sha256(dtls.CipherSuiteID(0xff00))}
