package core

import (
	"context"
	"fmt"
	"strings"
	"sync"

	"github.com/plgd-dev/device/pkg/net/coap"
	"github.com/plgd-dev/device/schema"
	"github.com/plgd-dev/device/schema/device"
	"github.com/plgd-dev/go-coap/v3/udp/client"
)

// GetDeviceByIP gets the device directly via IP address and multicast listen port 5683.
func (c *Client) GetDeviceByIP(ctx context.Context, ip string) (*Device, error) {
	var discoveryConfiguration DiscoveryConfiguration
	if strings.Contains(ip, ":") && !strings.Contains(ip, "[") {
		ip = "[" + ip + "]"
		discoveryConfiguration.MulticastAddressUDP6 = []string{ip + ":5683"}
	} else {
		discoveryConfiguration.MulticastAddressUDP4 = []string{ip + ":5683"}
	}

	findCtx, cancel := context.WithCancel(ctx)
	defer cancel()

	multicastConn, err := DialDiscoveryAddresses(findCtx, discoveryConfiguration, c.errFunc)
	if err != nil {
		return nil, MakeInvalidArgument(fmt.Errorf("could not get the device via ip %s: %w", ip, err))
	}
	defer func() {
		for _, conn := range multicastConn {
			if errC := conn.Close(); errC != nil {
				c.errFunc(fmt.Errorf("get device by ip error: cannot close connection(%s): %w", conn.mcastaddr, errC))
			}
		}
	}()

	h := newDeviceHandler(c.getDeviceConfiguration(), ANY_DEVICE, cancel)
	// we want to just get "oic.wk.d" resource, because links will be get via unicast to /oic/res
	err = DiscoverDevices(findCtx, multicastConn, h, coap.WithResourceType(device.ResourceType))
	if err != nil {
		return nil, MakeDataLoss(fmt.Errorf("could not get the device from ip %s: %w", ip, err))
	}
	d := h.Device()
	if d == nil {
		return nil, MakeNotFound(fmt.Errorf("no response from the device with ip %s", ip))
	}

	return d, nil
}

// GetDevice performs a multicast and returns a device object if the device responds.
func (c *Client) GetDeviceByMulticast(ctx context.Context, deviceID string, discoveryConfiguration DiscoveryConfiguration) (*Device, error) {
	findCtx, cancel := context.WithCancel(ctx)
	defer cancel()

	multicastConn, err := DialDiscoveryAddresses(findCtx, discoveryConfiguration, c.errFunc)
	if err != nil {
		return nil, MakeInvalidArgument(fmt.Errorf("could not get the device %s: %w", deviceID, err))
	}
	defer func() {
		for _, conn := range multicastConn {
			if errC := conn.Close(); errC != nil {
				c.errFunc(fmt.Errorf("get device by multicast error: cannot close connection(%s): %w", conn.mcastaddr, errC))
			}
		}
	}()

	h := newDeviceHandler(c.getDeviceConfiguration(), deviceID, cancel)
	// we want to just get "oic.wk.d" resource, because links will be get via unicast to /oic/res
	err = DiscoverDevices(findCtx, multicastConn, h, coap.WithResourceType(device.ResourceType))
	if err != nil {
		return nil, MakeDataLoss(fmt.Errorf("could not get the device %s: %w", deviceID, err))
	}
	d := h.Device()
	if d == nil {
		return nil, MakeInternal(fmt.Errorf("no response from the device %s", deviceID))
	}

	return d, nil
}

const ANY_DEVICE = "anydevice"

func newDeviceHandler(
	deviceCfg DeviceConfiguration,
	deviceID string,
	cancel context.CancelFunc,
) *deviceHandler {
	return &deviceHandler{
		deviceCfg: deviceCfg,
		deviceID:  deviceID,
		cancel:    cancel,
	}
}

type deviceHandler struct {
	deviceCfg DeviceConfiguration
	deviceID  string
	cancel    context.CancelFunc

	lock   sync.Mutex
	device *Device
	err    error
}

func (h *deviceHandler) Device() *Device {
	h.lock.Lock()
	defer h.lock.Unlock()
	return h.device
}

<<<<<<< HEAD
func (h *deviceHandler) Handle(ctx context.Context, conn *client.Conn, links schema.ResourceLinks) {
	conn.Close()
=======
func (h *deviceHandler) Handle(ctx context.Context, conn *client.ClientConn, links schema.ResourceLinks) {
	if errC := conn.Close(); errC != nil {
		h.deviceCfg.ErrFunc(fmt.Errorf("device handler cannot close connection: %w", errC))
	}
>>>>>>> d0094bb5
	h.lock.Lock()
	defer h.lock.Unlock()

	link, err := GetResourceLink(links, device.ResourceURI)
	if err != nil {
		h.err = err
		return
	}
	deviceID := link.GetDeviceID()
	if deviceID == "" {
		h.err = MakeInternal(fmt.Errorf("cannot determine deviceID"))
		return
	}

	if h.device != nil || (deviceID != h.deviceID && h.deviceID != ANY_DEVICE) {
		return
	}
	if len(link.ResourceTypes) == 0 {
		h.err = MakeDataLoss(fmt.Errorf("cannot get resource types for %v: is empty", deviceID))
		return
	}
	d := NewDevice(h.deviceCfg, deviceID, link.ResourceTypes, link.GetEndpoints)

	h.device = d
	h.cancel()
}

func (h *deviceHandler) Error(err error) {
	h.lock.Lock()
	defer h.lock.Unlock()
	h.err = err
}

func (h *deviceHandler) Err() error {
	h.lock.Lock()
	defer h.lock.Unlock()
	return h.err
}<|MERGE_RESOLUTION|>--- conflicted
+++ resolved
@@ -112,15 +112,10 @@
 	return h.device
 }
 
-<<<<<<< HEAD
 func (h *deviceHandler) Handle(ctx context.Context, conn *client.Conn, links schema.ResourceLinks) {
-	conn.Close()
-=======
-func (h *deviceHandler) Handle(ctx context.Context, conn *client.ClientConn, links schema.ResourceLinks) {
 	if errC := conn.Close(); errC != nil {
 		h.deviceCfg.ErrFunc(fmt.Errorf("device handler cannot close connection: %w", errC))
 	}
->>>>>>> d0094bb5
 	h.lock.Lock()
 	defer h.lock.Unlock()
 
