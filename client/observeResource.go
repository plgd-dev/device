package client

import (
	"context"
	"fmt"
	"io"
	"strings"
	"sync"
	"sync/atomic"

	"github.com/google/uuid"
	"github.com/plgd-dev/device/client/core"
	codecOcf "github.com/plgd-dev/device/pkg/codec/ocf"
	pkgError "github.com/plgd-dev/device/pkg/error"
	"github.com/plgd-dev/device/pkg/net/coap"
	"github.com/plgd-dev/go-coap/v3/message"
	"github.com/plgd-dev/go-coap/v3/message/pool"
	coapSync "github.com/plgd-dev/go-coap/v3/pkg/sync"
)

type observerCodec struct {
	contentFormat message.MediaType
}

// ContentFormat propagates the CoAP media type.
func (c observerCodec) ContentFormat() message.MediaType { return c.contentFormat }

// Encode propagates the payload without any conversions.
func (c observerCodec) Encode(v interface{}) ([]byte, error) {
	return nil, pkgError.NotSupported()
}

// Decode validates the content format and
// propagates the payload to v as *[]byte without any conversions.
func (c observerCodec) Decode(m *pool.Message, v interface{}) error {
	if v == nil {
		return nil
	}
	if m.Body() == nil {
		return fmt.Errorf("unexpected empty body")
	}
	p, ok := v.(**pool.Message)
	if !ok {
		return fmt.Errorf("expected **pool.Message instead of %T", v)
	}
	*p = m
	return nil
}

type observationsHandler struct {
	client *Client
	device *RefDevice
	id     string

	sync.Mutex

	observationID string
	lastMessage   atomic.Value

	observations *coapSync.Map[string, *observationHandler]
}

type decodeFunc = func(v interface{}, codec coap.Codec) error

type observationHandler struct {
	handler      core.ObservationHandler
	codec        coap.Codec
	lock         sync.Mutex
	isClosed     bool
	firstMessage decodeFunc
}

func createDecodeFunc(message *pool.Message) decodeFunc {
	var l sync.Mutex
	return func(v interface{}, codec coap.Codec) error {
		l.Lock()
		defer l.Unlock()
		_, err := message.Body().Seek(0, io.SeekStart)
		if err != nil {
			return err
		}
		return codec.Decode(message, v)
	}
}

func (h *observationHandler) handleMessageLocked(ctx context.Context, decode decodeFunc) {
	if decode == nil {
		return
	}
	if h.isClosed {
		return
	}

	h.handler.Handle(ctx, func(v interface{}) error {
		return decode(v, h.codec)
	})
}

func (h *observationHandler) HandleMessage(ctx context.Context, decode decodeFunc) {
	h.lock.Lock()
	defer h.lock.Unlock()
	h.firstMessage = nil
	h.handleMessageLocked(ctx, decode)
}

func (h *observationHandler) HandleFirstMessage() {
	h.lock.Lock()
	defer h.lock.Unlock()
	if h.firstMessage == nil {
		return
	}
	ctx, cancel := context.WithCancel(context.Background())
	defer cancel()
	h.handleMessageLocked(ctx, h.firstMessage)
}

func (h *observationHandler) OnClose() {
	h.lock.Lock()
	defer h.lock.Unlock()
	if h.isClosed {
		return
	}
	h.isClosed = true
	h.handler.OnClose()
}

func (h *observationHandler) Error(err error) {
	h.lock.Lock()
	defer h.lock.Unlock()
	if h.isClosed {
		return
	}
	h.isClosed = true
	h.handler.Error(err)
}

func getObservationID(resourceCacheID, resourceObservationID string) string {
	return strings.Join([]string{resourceCacheID, resourceObservationID}, "/")
}

func parseIDs(id string) (string, string, error) {
	v := strings.Split(id, "/")
	if len(v) != 2 {
		return "", "", fmt.Errorf("invalid ID")
	}
	return v[0], v[1], nil
}

func (c *Client) ObserveResource(
	ctx context.Context,
	deviceID string,
	href string,
	handler core.ObservationHandler,
	opts ...ObserveOption,
) (observationID string, _ error) {
	cfg := observeOptions{
		codec:                  codecOcf.VNDOCFCBORCodec{},
		discoveryConfiguration: core.DefaultDiscoveryConfiguration(),
	}
	for _, o := range opts {
		cfg = o.applyOnObserve(cfg)
	}
	resourceObservationID, err := uuid.NewRandom()
	if err != nil {
		return "", err
	}

	key := uuid.NewSHA1(uuid.NameSpaceURL, []byte(deviceID+href+"?if="+cfg.resourceInterface)).String()
	h, loaded := c.observeResourceCache.LoadOrStoreWithFunc(key, func(h *observationsHandler) *observationsHandler {
		h.Lock()
		return h
	}, func() *observationsHandler {
		h := observationsHandler{
			observations: coapSync.NewMap[string, *observationHandler](),
			client:       c,
			id:           key,
		}
		h.Lock()
		return &h
	})
	defer h.Unlock()
	lastMessage := h.lastMessage.Load()
	var firstMessage decodeFunc
	if lastMessage != nil {
		firstMessage = lastMessage.(decodeFunc)
	}

	obsHandler := observationHandler{
		handler:      handler,
		codec:        cfg.codec,
		firstMessage: firstMessage,
	}
	h.observations.Store(resourceObservationID.String(), &obsHandler)
	if loaded {
		go obsHandler.HandleFirstMessage()
		return getObservationID(key, resourceObservationID.String()), nil
	}

	d, links, err := c.GetRefDevice(ctx, deviceID, WithDiscoveryConfiguration(cfg.discoveryConfiguration))
	if err != nil {
		return "", err
	}

	defer d.Release(ctx)

	link, err := core.GetResourceLink(links, href)
	if err != nil {
		return "", err
	}

	observationID, err = d.ObserveResourceWithCodec(ctx, link, observerCodec{contentFormat: cfg.codec.ContentFormat()}, h, cfg.opts...)
	if err != nil {
		return "", err
	}

	err = c.deviceCache.StoreDeviceToPermanentCache(d)
	if err != nil {
		return "", err
	}

	d.Acquire()
	h.observationID = observationID
	h.device = d

	return getObservationID(key, resourceObservationID.String()), err
}

func (c *Client) StopObservingResource(ctx context.Context, observationID string) (bool, error) {
	resourceCacheID, internalResourceObservationID, err := parseIDs(observationID)
	if err != nil {
		return false, err
	}
	var resourceObservationID string
	var deleteDevice *RefDevice
<<<<<<< HEAD
	c.observeResourceCache.ReplaceWithFunc(resourceCacheID, func(oldValue *observationsHandler, oldLoaded bool) (newValue *observationsHandler, delete bool) {
=======
	c.observeResourceCache.ReplaceWithFunc(resourceCacheID, func(oldValue interface{}, oldLoaded bool) (newValue interface{}, doDelete bool) {
>>>>>>> d0094bb5
		if !oldLoaded {
			return nil, true
		}
		h := oldValue
		resourceObservationID = h.observationID
		_, ok := h.observations.LoadAndDelete(internalResourceObservationID)
		if !ok {
			return h, false
		}

		if h.observations.Length() == 0 {
			deleteDevice = h.device
			return nil, true
		}
		return h, false
	})
	if deleteDevice == nil {
		return false, nil
	}
	defer deleteDevice.Release(ctx)
	ok, err := deleteDevice.StopObservingResource(ctx, resourceObservationID)
	deviceID := deleteDevice.DeviceID()
	c.deviceCache.RemoveDeviceFromPermanentCache(ctx, deviceID, deleteDevice)
	if err != nil {
		return false, fmt.Errorf("failed to stop resource observation(%s) in device(%s): %w", observationID, deviceID, err)
	}
	return ok, nil
}

func (c *Client) closeObservingResource(ctx context.Context, o *observationsHandler) {
	_, ok := c.observeResourceCache.LoadAndDelete(o.id)
	if !ok {
		return
	}
	o.Lock()
	defer o.Unlock()
	if o.device != nil {
		defer o.device.Release(ctx)
		deviceID := o.device.DeviceID()
		if _, err := o.device.StopObservingResource(ctx, o.observationID); err != nil {
			c.errors(fmt.Errorf("failed to stop resources observation in device(%s): %w", deviceID, err))
		}
		c.deviceCache.RemoveDeviceFromPermanentCache(ctx, deviceID, o.device)
	}
}

func (o *observationsHandler) Handle(ctx context.Context, body coap.DecodeFunc) {
	var message *pool.Message
	err := body(&message)
	if err != nil {
		o.Error(err)
		return
	}
	decode := createDecodeFunc(message)
	o.lastMessage.Store(decode)
	o.observations.Range(func(key string, h *observationHandler) bool {
		h.HandleMessage(ctx, decode)
		return true
	})
}

func (o *observationsHandler) OnClose() {
	ctx, cancel := context.WithCancel(context.Background())
	defer cancel()
	o.client.closeObservingResource(ctx, o)
	for _, h := range o.observations.LoadAndDeleteAll() {
		h.handler.OnClose()
	}
}

func (o *observationsHandler) Error(err error) {
	ctx, cancel := context.WithCancel(context.Background())
	defer cancel()
	o.client.closeObservingResource(ctx, o)
	for _, h := range o.observations.LoadAndDeleteAll() {
		h.handler.Error(err)
	}
}<|MERGE_RESOLUTION|>--- conflicted
+++ resolved
@@ -232,11 +232,7 @@
 	}
 	var resourceObservationID string
 	var deleteDevice *RefDevice
-<<<<<<< HEAD
 	c.observeResourceCache.ReplaceWithFunc(resourceCacheID, func(oldValue *observationsHandler, oldLoaded bool) (newValue *observationsHandler, delete bool) {
-=======
-	c.observeResourceCache.ReplaceWithFunc(resourceCacheID, func(oldValue interface{}, oldLoaded bool) (newValue interface{}, doDelete bool) {
->>>>>>> d0094bb5
 		if !oldLoaded {
 			return nil, true
 		}
