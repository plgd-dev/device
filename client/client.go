package client

import (
	"context"
	"crypto/tls"
	"crypto/x509"
	"fmt"
	"sync"
	"time"

	"github.com/pion/dtls/v2"
	"github.com/plgd-dev/device/v2/client/core"
	"github.com/plgd-dev/device/v2/client/core/otm"
	"github.com/plgd-dev/device/v2/pkg/net/coap"
	"github.com/plgd-dev/go-coap/v3/net/blockwise"
	"github.com/plgd-dev/go-coap/v3/options"
	coapSync "github.com/plgd-dev/go-coap/v3/pkg/sync"
	"github.com/plgd-dev/go-coap/v3/tcp"
	tcpClient "github.com/plgd-dev/go-coap/v3/tcp/client"
	"github.com/plgd-dev/go-coap/v3/udp"
	udpClient "github.com/plgd-dev/go-coap/v3/udp/client"
)

type ApplicationCallback = interface {
	GetRootCertificateAuthorities() ([]*x509.Certificate, error)
	GetManufacturerCertificateAuthorities() ([]*x509.Certificate, error)
	GetManufacturerCertificate() (tls.Certificate, error)
}

type subscription = interface {
	Cancel()
	Wait()
}

type Config struct {
	DeviceCacheExpirationSeconds   int64
	ObserverPollingIntervalSeconds uint64 // 0 means 3 seconds

	KeepAliveConnectionTimeoutSeconds uint64 // 0 means keepalive is disabled
	MaxMessageSize                    uint32
	DisablePeerTCPSignalMessageCSMs   bool
	DefaultTransferDurationSeconds    uint64 // 0 means 15 seconds

	// specify one of:
	DeviceOwnershipSDK     *DeviceOwnershipSDKConfig     `yaml:",omitempty"`
	DeviceOwnershipBackend *DeviceOwnershipBackendConfig `yaml:",omitempty"`
}

// NewClientFromConfig constructs a new local client from the proto configuration.
func NewClientFromConfig(cfg *Config, app ApplicationCallback, errors func(error)) (*Client, error) {
	var cacheExpiration time.Duration
	if cfg.DeviceCacheExpirationSeconds > 0 {
		cacheExpiration = time.Second * time.Duration(cfg.DeviceCacheExpirationSeconds)
	}

	observerPollingInterval := time.Second * 3
	if cfg.ObserverPollingIntervalSeconds > 0 {
		observerPollingInterval = time.Second * time.Duration(cfg.ObserverPollingIntervalSeconds)
	}

	tcpDialOpts := make([]tcp.Option, 0, 5)
	udpDialOpts := make([]udp.Option, 0, 5)

	errFn := func(error) {
		// ignore error
	}
	if errors != nil {
		errFn = errors
	}
	tcpDialOpts = append(tcpDialOpts, options.WithErrors(errFn))

	keepAliveConnectionTimeoutSeconds := time.Second * 60
	if cfg.KeepAliveConnectionTimeoutSeconds > 0 {
		keepAliveConnectionTimeoutSeconds = time.Second * time.Duration(cfg.KeepAliveConnectionTimeoutSeconds)
	}
	tcpDialOpts = append(tcpDialOpts, options.WithKeepAlive(3, keepAliveConnectionTimeoutSeconds/3, func(cc *tcpClient.Conn) {
		errFn(fmt.Errorf("keepalive failed for tcp: %v", cc.RemoteAddr()))
		cc.Close()
	}))
	udpDialOpts = append(udpDialOpts, options.WithKeepAlive(3, keepAliveConnectionTimeoutSeconds/3, func(cc *udpClient.Conn) {
		errFn(fmt.Errorf("keepalive failed for udp: %v", cc.RemoteAddr()))
		cc.Close()
	}))

	maxMessageSize := uint32(512 * 1024)
	if cfg.MaxMessageSize > 0 {
		maxMessageSize = cfg.MaxMessageSize
	}
	tcpDialOpts = append(tcpDialOpts, options.WithMaxMessageSize(maxMessageSize))
	udpDialOpts = append(udpDialOpts, options.WithMaxMessageSize(maxMessageSize))

	if cfg.DisablePeerTCPSignalMessageCSMs {
		tcpDialOpts = append(tcpDialOpts, options.WithDisablePeerTCPSignalMessageCSMs())
	}

	defaultTransferDuration := time.Second * 15
	if cfg.DefaultTransferDurationSeconds > 0 {
		defaultTransferDuration = time.Second * time.Duration(cfg.DefaultTransferDurationSeconds)
	}
	tcpDialOpts = append(tcpDialOpts, options.WithBlockwise(true, blockwise.SZX1024, defaultTransferDuration))
	udpDialOpts = append(udpDialOpts, options.WithBlockwise(true, blockwise.SZX1024, defaultTransferDuration))

	dialTLS := func(ctx context.Context, addr string, tlsCfg *tls.Config, opts ...tcp.Option) (*coap.ClientCloseHandler, error) {
		opts = append(opts, tcpDialOpts...)
		return coap.DialTCPSecure(ctx, addr, tlsCfg, opts...)
	}
	dialDTLS := func(ctx context.Context, addr string, dtlsCfg *dtls.Config, opts ...udp.Option) (*coap.ClientCloseHandler, error) {
		opts = append(opts, udpDialOpts...)
		return coap.DialUDPSecure(ctx, addr, dtlsCfg, opts...)
	}
	dialTCP := func(ctx context.Context, addr string, opts ...tcp.Option) (*coap.ClientCloseHandler, error) {
		opts = append(opts, tcpDialOpts...)
		return coap.DialTCP(ctx, addr, opts...)
	}
	dialUDP := func(ctx context.Context, addr string, opts ...udp.Option) (*coap.ClientCloseHandler, error) {
		opts = append(opts, udpDialOpts...)
		return coap.DialUDP(ctx, addr, opts...)
	}

	opts := []core.OptionFunc{
		core.WithDialDTLS(dialDTLS),
		core.WithDialTLS(dialTLS),
		core.WithDialTCP(dialTCP),
		core.WithDialUDP(dialUDP),
	}

	deviceOwner, err := NewDeviceOwnerFromConfig(cfg, dialTLS, dialDTLS, app, errors)
	if err != nil {
		return nil, err
	}
	return NewClient(app, deviceOwner, cacheExpiration, observerPollingInterval, errors, opts...)
}

// NewClient constructs a new local client.
func NewClient(
	app ApplicationCallback,
	deviceOwner DeviceOwner,
	cacheExpiration time.Duration,
	observerPollingInterval time.Duration,
	errors func(error),
	opt ...core.OptionFunc,
) (*Client, error) {
	if app == nil {
		return nil, fmt.Errorf("missing application callback")
	}
	if deviceOwner == nil {
		return nil, fmt.Errorf("missing device owner callback")
	}
	tls := core.TLSConfig{
		GetCertificate:            deviceOwner.GetIdentityCertificate,
		GetCertificateAuthorities: deviceOwner.GetIdentityCACerts,
	}
	opt = append(
		[]core.OptionFunc{
			core.WithTLS(&tls),
		},
		opt...,
	)
	if errors != nil {
		opt = append(opt, core.WithErr(errors))
	}
	oc := core.NewClient(opt...)
	client := Client{
		client:                  oc,
		app:                     app,
<<<<<<< HEAD
		deviceCache:             NewRefDeviceCache(cacheExpiration, errors),
		observeResourceCache:    coapSync.NewMap[string, *observationsHandler](),
=======
		deviceCache:             NewDeviceCache(cacheExpiration, time.Minute, errors),
		observeResourceCache:    kitSync.NewMap(),
>>>>>>> 692496fe
		deviceOwner:             deviceOwner,
		subscriptions:           make(map[string]subscription),
		observerPollingInterval: observerPollingInterval,
		errors:                  errors,
	}
	return &client, nil
}

type ownFunc = func(ctx context.Context, deviceID string, otmClient []otm.Client, discoveryConfiguration core.DiscoveryConfiguration, opts ...core.OwnOption) (string, error)

type DeviceOwner interface {
	Initialization(ctx context.Context) error
	OwnDevice(ctx context.Context, deviceID string, otmTypes []OTMType, discoveryConfiguration core.DiscoveryConfiguration, own ownFunc, opts ...core.OwnOption) (string, error)

	GetIdentityCertificate() (tls.Certificate, error)
	GetIdentityCACerts() ([]*x509.Certificate, error)
}

// Client uses the underlying OCF local client.
type Client struct {
	app    ApplicationCallback
	client *core.Client

	deviceCache *DeviceCache

	observeResourceCache    *coapSync.Map[string, *observationsHandler]
	observerPollingInterval time.Duration

	deviceOwner DeviceOwner

	subscriptionsLock sync.Mutex
	subscriptions     map[string]subscription

	disableUDPEndpoints bool
	errors              func(error)
}

func (c *Client) popSubscriptions() map[string]subscription {
	c.subscriptionsLock.Lock()
	defer c.subscriptionsLock.Unlock()
	s := c.subscriptions
	c.subscriptions = make(map[string]subscription)
	return s
}

func (c *Client) popSubscription(id string) (subscription, error) {
	c.subscriptionsLock.Lock()
	defer c.subscriptionsLock.Unlock()
	v, ok := c.subscriptions[id]
	if !ok {
		return nil, fmt.Errorf("cannot find observation %v", id)
	}
	delete(c.subscriptions, id)
	return v, nil
}

func (c *Client) insertSubscription(id string, s subscription) {
	c.subscriptionsLock.Lock()
	defer c.subscriptionsLock.Unlock()
	c.subscriptions[id] = s
}

func (c *Client) CoreClient() *core.Client {
	return c.client
}

// Close clears all connections and spawned goroutines by client.
func (c *Client) Close(ctx context.Context) error {
	for _, s := range c.popSubscriptions() {
		s.Cancel()
	}
	return c.deviceCache.Close(ctx)
}

func NewDeviceOwnerFromConfig(cfg *Config, dialTLS core.DialTLS, dialDTLS core.DialDTLS, app ApplicationCallback, errors func(error)) (DeviceOwner, error) {
	if cfg.DeviceOwnershipSDK != nil {
		c, err := NewDeviceOwnershipSDKFromConfig(app, dialTLS, dialDTLS, cfg.DeviceOwnershipSDK)
		if err != nil {
			return nil, fmt.Errorf("cannot create sdk signers: %w", err)
		}
		return c, nil
	}
	if cfg.DeviceOwnershipBackend != nil {
		c, err := NewDeviceOwnershipBackendFromConfig(app, dialTLS, dialDTLS, cfg.DeviceOwnershipBackend, errors)
		if err != nil {
			return nil, fmt.Errorf("cannot create server signers: %w", err)
		}
		return c, nil
	}
	return NewDeviceOwnershipNone(), nil
}<|MERGE_RESOLUTION|>--- conflicted
+++ resolved
@@ -163,13 +163,8 @@
 	client := Client{
 		client:                  oc,
 		app:                     app,
-<<<<<<< HEAD
-		deviceCache:             NewRefDeviceCache(cacheExpiration, errors),
+		deviceCache:             NewDeviceCache(cacheExpiration, time.Minute, errors),
 		observeResourceCache:    coapSync.NewMap[string, *observationsHandler](),
-=======
-		deviceCache:             NewDeviceCache(cacheExpiration, time.Minute, errors),
-		observeResourceCache:    kitSync.NewMap(),
->>>>>>> 692496fe
 		deviceOwner:             deviceOwner,
 		subscriptions:           make(map[string]subscription),
 		observerPollingInterval: observerPollingInterval,
