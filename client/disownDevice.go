// ************************************************************************
// Copyright (C) 2022 plgd.dev, s.r.o.
//
// Licensed under the Apache License, Version 2.0 (the "License");
// you may not use this file except in compliance with the License.
// You may obtain a copy of the License at
//
// 	http://www.apache.org/licenses/LICENSE-2.0
//
// Unless required by applicable law or agreed to in writing, software
// distributed under the License is distributed on an "AS IS" BASIS,
// WITHOUT WARRANTIES OR CONDITIONS OF ANY KIND, either express or implied.
// See the License for the specific language governing permissions and
// limitations under the License.
// ************************************************************************

package client

import (
	"context"

	"github.com/plgd-dev/device/client/core"
)

func (c *Client) removeTemporaryDeviceFromCache(ctx context.Context, d *core.Device) {
	if d.FoundByIP() != "" {
		// device is found by IP, so it is not temporary
		return
	}
	deleteDeviceNotFoundByIP(ctx, c.deviceCache, d)
}

// DisownDevice disowns a device.
// For unsecure device it calls factory reset.
// For secure device it disowns.
func (c *Client) DisownDevice(ctx context.Context, deviceID string, opts ...CommonCommandOption) error {
	cfg := applyCommonOptions(opts...)
	d, links, err := c.GetDeviceByMulticast(ctx, deviceID, WithDiscoveryConfiguration(cfg.discoveryConfiguration))
	if err != nil {
		return err
	}
<<<<<<< HEAD
	defer func() {
		dev, ok := c.deviceCache.LoadAndDeleteDevice(d.DeviceID())
		if ok {
			dev.Close(ctx)
		}
	}()
=======
	defer c.removeTemporaryDeviceFromCache(ctx, d)
>>>>>>> 17bd2996

	ok := d.IsSecured()
	if !ok {
		return d.FactoryReset(ctx, links)
	}

	return d.Disown(ctx, links)
}<|MERGE_RESOLUTION|>--- conflicted
+++ resolved
@@ -19,7 +19,7 @@
 import (
 	"context"
 
-	"github.com/plgd-dev/device/client/core"
+	"github.com/plgd-dev/device/v2/client/core"
 )
 
 func (c *Client) removeTemporaryDeviceFromCache(ctx context.Context, d *core.Device) {
@@ -39,16 +39,7 @@
 	if err != nil {
 		return err
 	}
-<<<<<<< HEAD
-	defer func() {
-		dev, ok := c.deviceCache.LoadAndDeleteDevice(d.DeviceID())
-		if ok {
-			dev.Close(ctx)
-		}
-	}()
-=======
 	defer c.removeTemporaryDeviceFromCache(ctx, d)
->>>>>>> 17bd2996
 
 	ok := d.IsSecured()
 	if !ok {
